from dataclasses import dataclass
from enum import Enum, auto
from typing import (
    Any,
    Callable,
    Dict,
    Iterable,
    List,
    Optional,
    Protocol,
    Tuple,
    Type,
    runtime_checkable,
)

import torch
from torch import Tensor
from torch.nn import Module

from torch_geometric.data import (
    Data,
    FeatureStore,
    GraphStore,
    LargeGraphIndexer,
    TripletLike,
)
from torch_geometric.data.large_graph_indexer import EDGE_RELATION
from torch_geometric.datasets.web_qsp_dataset import retrieval_via_pcst
from torch_geometric.distributed import (
    LocalFeatureStore,
    LocalGraphStore,
    Partitioner,
)
from torch_geometric.nn.nlp import SentenceTransformer
from torch_geometric.typing import EdgeType, NodeType

try:
    from pandas import DataFrame
except ImportError:
    DataFrame = None
RemoteGraphBackend = Tuple[FeatureStore, GraphStore]

# TODO: Make everything compatible with Hetero graphs aswell


# (TODO) once Zacks webqsp PR is merged
# https://github.com/pyg-team/pytorch_geometric/pull/9806
# update WebQSP in this branch to use preprocess_triplet from here
def preprocess_triplet(triplet: TripletLike) -> TripletLike:
    h, r, t = triplet
    return str(h).lower(), str(r).lower(), str(t).lower()


# Adapted from LocalGraphStore
@runtime_checkable
class ConvertableGraphStore(Protocol):
    @classmethod
    def from_data(
        cls,
        edge_id: Tensor,
        edge_index: Tensor,
        num_nodes: int,
        is_sorted: bool = False,
    ) -> GraphStore:
        ...

    @classmethod
    def from_hetero_data(
        cls,
        edge_id_dict: Dict[EdgeType, Tensor],
        edge_index_dict: Dict[EdgeType, Tensor],
        num_nodes_dict: Dict[NodeType, int],
        is_sorted: bool = False,
    ) -> GraphStore:
        ...

    @classmethod
    def from_partition(cls, root: str, pid: int) -> GraphStore:
        ...


# Adapted from LocalFeatureStore
@runtime_checkable
class ConvertableFeatureStore(Protocol):
    @classmethod
    def from_data(
        cls,
        node_id: Tensor,
        x: Optional[Tensor] = None,
        y: Optional[Tensor] = None,
        edge_id: Optional[Tensor] = None,
        edge_attr: Optional[Tensor] = None,
    ) -> FeatureStore:
        ...

    @classmethod
    def from_hetero_data(
        cls,
        node_id_dict: Dict[NodeType, Tensor],
        x_dict: Optional[Dict[NodeType, Tensor]] = None,
        y_dict: Optional[Dict[NodeType, Tensor]] = None,
        edge_id_dict: Optional[Dict[EdgeType, Tensor]] = None,
        edge_attr_dict: Optional[Dict[EdgeType, Tensor]] = None,
    ) -> FeatureStore:
        ...

    @classmethod
    def from_partition(cls, root: str, pid: int) -> FeatureStore:
        ...


class RemoteDataType(Enum):
    DATA = auto()
    PARTITION = auto()


@dataclass
class RemoteGraphBackendLoader:
    """Utility class to load triplets into a RAG Backend."""
    path: str
    datatype: RemoteDataType
    graph_store_type: Type[ConvertableGraphStore]
    feature_store_type: Type[ConvertableFeatureStore]

    def load(self, pid: Optional[int] = None) -> RemoteGraphBackend:
        if self.datatype == RemoteDataType.DATA:
            data_obj = torch.load(self.path, weights_only=False)
            graph_store = self.graph_store_type.from_data(
                edge_id=data_obj['edge_id'], edge_index=data_obj.edge_index,
                num_nodes=data_obj.num_nodes)
            feature_store = self.feature_store_type.from_data(
                node_id=data_obj['node_id'], x=data_obj.x,
                edge_id=data_obj['edge_id'], edge_attr=data_obj.edge_attr)
        elif self.datatype == RemoteDataType.PARTITION:
            if pid is None:
                assert pid is not None, \
                    "Partition ID must be defined for loading from a " \
                    + "partitioned store."
            graph_store = self.graph_store_type.from_partition(self.path, pid)
            feature_store = self.feature_store_type.from_partition(
                self.path, pid)
        else:
            raise NotImplementedError
        return (feature_store, graph_store)


# TODO: make profilable
def create_remote_backend_from_triplets(
    triplets: Iterable[TripletLike], node_embedding_model: Module,
    edge_embedding_model: Module | None = None,
    graph_db: Type[ConvertableGraphStore] = LocalGraphStore,
    feature_db: Type[ConvertableFeatureStore] = LocalFeatureStore,
    node_method_to_call: str = "forward",
    edge_method_to_call: str | None = None,
    pre_transform: Callable[[TripletLike], TripletLike] | None = None,
    path: str = '', n_parts: int = 1,
    node_method_kwargs: Optional[Dict[str, Any]] = None,
    edge_method_kwargs: Optional[Dict[str, Any]] = None
) -> RemoteGraphBackendLoader:
    """Utility function that can be used to create a RAG Backend from triplets.

    Args:
        triplets (Iterable[TripletLike]): Triplets to load into the RAG
            Backend.
        node_embedding_model (Module): Model to embed nodes into a feature
            space.
        edge_embedding_model (Module | None, optional): Model to embed edges
            into a feature space. Defaults to the node model.
        graph_db (Type[ConvertableGraphStore], optional): GraphStore class to
            use. Defaults to LocalGraphStore.
        feature_db (Type[ConvertableFeatureStore], optional): FeatureStore
            class to use. Defaults to LocalFeatureStore.
        node_method_to_call (str, optional): method to call for embeddings on
            the node model. Defaults to "forward".
        edge_method_to_call (str | None, optional): method to call for
            embeddings on the edge model. Defaults to the node method.
        pre_transform (Callable[[TripletLike], TripletLike] | None, optional):
            optional preprocessing function for triplets. Defaults to None.
        path (str, optional): path to save resulting stores. Defaults to ''.
        n_parts (int, optional): Number of partitons to store in.
            Defaults to 1.
        node_method_kwargs (Optional[Dict[str, Any]], optional): args to pass
            into node encoding method. Defaults to None.
        edge_method_kwargs (Optional[Dict[str, Any]], optional): args to pass
            into edge encoding method. Defaults to None.

    Returns:
        RemoteGraphBackendLoader: Loader to load RAG backend from disk or
            memory.
    """
    # Will return attribute errors for missing attributes
    if not issubclass(graph_db, ConvertableGraphStore):
        getattr(graph_db, "from_data")
        getattr(graph_db, "from_hetero_data")
        getattr(graph_db, "from_partition")
    elif not issubclass(feature_db, ConvertableFeatureStore):
        getattr(feature_db, "from_data")
        getattr(feature_db, "from_hetero_data")
        getattr(feature_db, "from_partition")

    # Resolve callable methods
    node_method_kwargs = node_method_kwargs \
        if node_method_kwargs is not None else dict()

    edge_embedding_model = edge_embedding_model \
        if edge_embedding_model is not None else node_embedding_model
    edge_method_to_call = edge_method_to_call \
        if edge_method_to_call is not None else node_method_to_call
    edge_method_kwargs = edge_method_kwargs \
        if edge_method_kwargs is not None else node_method_kwargs

    # These will return AttributeErrors if they don't exist
    node_model = getattr(node_embedding_model, node_method_to_call)
    edge_model = getattr(edge_embedding_model, edge_method_to_call)

    indexer = LargeGraphIndexer.from_triplets(triplets,
                                              pre_transform=pre_transform)
<<<<<<< HEAD
    print("indexer._nodes[:10]=", [(indexer._nodes[key], key) for key in list(indexer._nodes.keys())[:10]])
=======
    print("indexer._nodes[:100]=",
          [(indexer._nodes[key], key)
           for key in list(indexer._nodes.keys())[:100]])
>>>>>>> 0d3318ba
    node_feats = node_model(indexer.get_unique_node_features(),
                            **node_method_kwargs)
    indexer.add_node_feature('x', node_feats)

    edge_feats = edge_model(
        indexer.get_unique_edge_features(feature_name=EDGE_RELATION),
        **edge_method_kwargs)
    indexer.add_edge_feature(new_feature_name="edge_attr",
                             new_feature_vals=edge_feats,
                             map_from_feature=EDGE_RELATION)

    data = indexer.to_data(node_feature_name='x',
                           edge_feature_name='edge_attr')

    if n_parts == 1:
        torch.save(data, path)
        return RemoteGraphBackendLoader(path, RemoteDataType.DATA, graph_db,
                                        feature_db)
    else:
        partitioner = Partitioner(data=data, num_parts=n_parts, root=path)
        partitioner.generate_partition()
        return RemoteGraphBackendLoader(path, RemoteDataType.PARTITION,
                                        graph_db, feature_db)


def make_pcst_filter(triples: List[Tuple[str, str, str]],
                     model: SentenceTransformer):
    if DataFrame is None:
        raise Exception("PCST requires `pip install pandas`")
    nodes = []
    triples = list(dict.fromkeys(triples))
    for h, r, t in triples:
        for node in (h, t):
            nodes.append(node)
            # if node not in nodes:
            #     nodes.append(node)
    nodes = list(dict.fromkeys(nodes))
    full_textual_nodes = nodes

    def apply_retrieval_via_pcst(
        graph: Data,
        query: str,
        topk: int = 3,
        topk_e: int = 5,
        cost_e: float = 0.5,
    ) -> Tuple[Data, str]:
        # PCST relies on numpy and pcst_fast pypi libs, hence to("cpu")
        q_emb = model.encode(query).to("cpu")
        textual_nodes = [(int(i), full_textual_nodes[i])
                         for i in graph["node_idx"]]
        textual_nodes = DataFrame(textual_nodes,
                                  columns=["node_id", "node_attr"])
        textual_edges = [triples[i] for i in graph["edge_idx"]]
        textual_edges = DataFrame(textual_edges,
                                  columns=["src", "edge_attr", "dst"])
        out_graph, desc = retrieval_via_pcst(graph.to(q_emb.device), q_emb,
                                             textual_nodes, textual_edges,
                                             topk, topk_e, cost_e)
        out_graph["desc"] = desc
        where_trips_start = desc.find("src,edge_attr,dst")
        parsed_trips = []
        for trip in desc[where_trips_start + 18:-1].split("\n"):
            parsed_trips.append(tuple(trip.split(",")))
        out_graph["triples"] = parsed_trips
        return out_graph

    return apply_retrieval_via_pcst<|MERGE_RESOLUTION|>--- conflicted
+++ resolved
@@ -215,13 +215,9 @@
 
     indexer = LargeGraphIndexer.from_triplets(triplets,
                                               pre_transform=pre_transform)
-<<<<<<< HEAD
-    print("indexer._nodes[:10]=", [(indexer._nodes[key], key) for key in list(indexer._nodes.keys())[:10]])
-=======
-    print("indexer._nodes[:100]=",
+    print("indexer._nodes[:10]=",
           [(indexer._nodes[key], key)
-           for key in list(indexer._nodes.keys())[:100]])
->>>>>>> 0d3318ba
+           for key in list(indexer._nodes.keys())[:10]])
     node_feats = node_model(indexer.get_unique_node_features(),
                             **node_method_kwargs)
     indexer.add_node_feature('x', node_feats)
